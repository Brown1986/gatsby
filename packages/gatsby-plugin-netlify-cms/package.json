--- conflicted
+++ resolved
@@ -1,16 +1,13 @@
 {
   "name": "gatsby-plugin-netlify-cms",
   "description": "A Gatsby plugin which generates the Netlify CMS single page app",
-<<<<<<< HEAD
   "version": "1.0.8-0",
-=======
-  "version": "1.0.11",
->>>>>>> 0649a0e8
   "author": "Shawn Erquhart <shawn@erquh.art>",
   "bugs": {
     "url": "https://github.com/gatsbyjs/gatsby/issues"
   },
   "dependencies": {
+    "@babel/runtime": "^7.0.0-beta.38",
     "html-webpack-include-assets-plugin": "^1.0.2",
     "html-webpack-plugin": "^2.30.1",
     "netlify-cms": "^1.0.1",
@@ -33,14 +30,7 @@
   "peerDependencies": {
     "gatsby": "^1.0.0"
   },
-<<<<<<< HEAD
-  "repository": {
-    "type": "git",
-    "url": "https://github.com/gatsbyjs/gatsby.git"
-  },
-=======
   "repository": "https://github.com/gatsbyjs/gatsby/tree/master/packages/gatsby-plugin-netlify-cms",
->>>>>>> 0649a0e8
   "scripts": {
     "build": "babel src --out-dir . --ignore __tests__",
     "prepublish": "cross-env NODE_ENV=production npm run build",
