{
  "name": "gatsby-plugin-sharp",
  "description": "Wrapper of the Sharp image manipulation library for Gatsby plugins",
<<<<<<< HEAD
  "version": "2.0.0-alpha.4",
=======
  "version": "1.6.37",
>>>>>>> 0649a0e8
  "author": "Kyle Mathews <mathews.kyle@gmail.com>",
  "bugs": {
    "url": "https://github.com/gatsbyjs/gatsby/issues"
  },
  "dependencies": {
    "@babel/runtime": "^7.0.0-beta.38",
    "async": "^2.1.2",
    "bluebird": "^3.5.0",
<<<<<<< HEAD
    "image-size": "^0.6.2",
=======
>>>>>>> 0649a0e8
    "imagemin": "^5.2.2",
    "imagemin-pngquant": "^5.0.0",
    "imagemin-webp": "^4.0.0",
    "lodash": "^4.17.4",
    "potrace": "^2.1.1",
    "probe-image-size": "^3.2.0",
    "progress": "^1.1.8",
<<<<<<< HEAD
    "sharp": "lovell/sharp#prebuild",
=======
    "sharp": "^0.19.1",
>>>>>>> 0649a0e8
    "svgo": "^0.7.2"
  },
  "devDependencies": {
    "@babel/cli": "^7.0.0-beta.38",
    "@babel/core": "^7.0.0-beta.38",
    "cross-env": "^5.0.5"
  },
  "homepage": "https://github.com/gatsbyjs/gatsby/tree/master/packages/gatsby-plugin-sharp#readme",
  "keywords": [
    "gatsby",
    "image",
    "sharp"
  ],
  "license": "MIT",
  "main": "index.js",
  "peerDependencies": {
<<<<<<< HEAD
    "gatsby": ">2.0.0"
  },
  "repository": {
    "type": "git",
    "url": "https://github.com/gatsbyjs/gatsby.git"
  },
=======
    "gatsby": "^1.0.0"
  },
  "repository": "https://github.com/gatsbyjs/gatsby/tree/master/packages/gatsby-plugin-sharp",
>>>>>>> 0649a0e8
  "scripts": {
    "build": "babel src --out-dir . --ignore __tests__",
    "prepublish": "cross-env NODE_ENV=production npm run build",
    "watch": "babel -w src --out-dir . --ignore __tests__"
  }
}<|MERGE_RESOLUTION|>--- conflicted
+++ resolved
@@ -1,11 +1,7 @@
 {
   "name": "gatsby-plugin-sharp",
   "description": "Wrapper of the Sharp image manipulation library for Gatsby plugins",
-<<<<<<< HEAD
   "version": "2.0.0-alpha.4",
-=======
-  "version": "1.6.37",
->>>>>>> 0649a0e8
   "author": "Kyle Mathews <mathews.kyle@gmail.com>",
   "bugs": {
     "url": "https://github.com/gatsbyjs/gatsby/issues"
@@ -14,10 +10,6 @@
     "@babel/runtime": "^7.0.0-beta.38",
     "async": "^2.1.2",
     "bluebird": "^3.5.0",
-<<<<<<< HEAD
-    "image-size": "^0.6.2",
-=======
->>>>>>> 0649a0e8
     "imagemin": "^5.2.2",
     "imagemin-pngquant": "^5.0.0",
     "imagemin-webp": "^4.0.0",
@@ -25,11 +17,7 @@
     "potrace": "^2.1.1",
     "probe-image-size": "^3.2.0",
     "progress": "^1.1.8",
-<<<<<<< HEAD
     "sharp": "lovell/sharp#prebuild",
-=======
-    "sharp": "^0.19.1",
->>>>>>> 0649a0e8
     "svgo": "^0.7.2"
   },
   "devDependencies": {
@@ -46,18 +34,9 @@
   "license": "MIT",
   "main": "index.js",
   "peerDependencies": {
-<<<<<<< HEAD
     "gatsby": ">2.0.0"
   },
-  "repository": {
-    "type": "git",
-    "url": "https://github.com/gatsbyjs/gatsby.git"
-  },
-=======
-    "gatsby": "^1.0.0"
-  },
   "repository": "https://github.com/gatsbyjs/gatsby/tree/master/packages/gatsby-plugin-sharp",
->>>>>>> 0649a0e8
   "scripts": {
     "build": "babel src --out-dir . --ignore __tests__",
     "prepublish": "cross-env NODE_ENV=production npm run build",
