--- conflicted
+++ resolved
@@ -1,11 +1,7 @@
 {
   "name": "gatsby-source-lever",
   "description": "Gatsby source plugin for building websites using the Lever.co Recruitment Software as a data source.",
-<<<<<<< HEAD
   "version": "1.0.9-0",
-=======
-  "version": "1.0.9",
->>>>>>> 0649a0e8
   "author": "Sebastien Fichot <fichot.sebastien@gmail.com>",
   "bugs": {
     "url": "https://github.com/gatsbyjs/gatsby/issues"
@@ -22,11 +18,8 @@
   },
   "deprecated": false,
   "devDependencies": {
-<<<<<<< HEAD
     "@babel/cli": "^7.0.0-beta.38",
     "@babel/core": "^7.0.0-beta.38",
-=======
->>>>>>> 0649a0e8
     "cross-env": "^5.0.5"
   },
   "homepage": "https://github.com/gatsbyjs/gatsby/tree/master/packages/gatsby-source-lever#readme",
@@ -36,14 +29,7 @@
     "gatsby-source-plugin"
   ],
   "license": "MIT",
-<<<<<<< HEAD
-  "repository": {
-    "type": "git",
-    "url": "https://github.com/gatsbyjs/gatsby.git"
-  },
-=======
   "repository": "https://github.com/gatsbyjs/gatsby/tree/master/packages/gatsby-source-lever",
->>>>>>> 0649a0e8
   "scripts": {
     "build": "babel src --out-dir . --ignore __tests__",
     "prepublish": "cross-env NODE_ENV=production npm run build",
