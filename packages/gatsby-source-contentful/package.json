--- conflicted
+++ resolved
@@ -1,23 +1,14 @@
 {
   "name": "gatsby-source-contentful",
   "description": "Gatsby source plugin for building websites using the Contentful CMS as a data source",
-<<<<<<< HEAD
   "version": "2.0.0-alpha.23",
-=======
-  "version": "1.3.53",
->>>>>>> 7e42c02b
   "author": "Marcus Ericsson <mericsson@gmail.com> (mericsson.com)",
   "bugs": {
     "url": "https://github.com/gatsbyjs/gatsby/issues"
   },
   "dependencies": {
-<<<<<<< HEAD
     "@babel/runtime": "7.0.0-beta.47",
     "axios": "^0.18.0",
-=======
-    "axios": "^0.16.2",
-    "babel-runtime": "^6.26.0",
->>>>>>> 7e42c02b
     "base64-img": "^1.0.3",
     "bluebird": "^3.5.0",
     "contentful": "^6.1.0",
